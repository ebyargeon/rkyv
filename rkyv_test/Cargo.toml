--- conflicted
+++ resolved
@@ -10,13 +10,8 @@
 # See more keys and their definitions at https://doc.rust-lang.org/cargo/reference/manifest.html
 
 [dependencies]
-<<<<<<< HEAD
 bytecheck = { version = "~0.5.2", optional = true }
-ptr_meta = "~0.1.3"
-=======
-bytecheck = { version = "0.5", optional = true }
 ptr_meta = { version = "~0.1.3", default-features = false }
->>>>>>> dbd2de1e
 rkyv = { path = "../rkyv", default-features = false }
 wasm-bindgen-test = { version = "0.3", optional = true }
 ahash = { version = "0.7" }
@@ -29,12 +24,7 @@
 copy = ["rkyv/copy"]
 copy_unsafe = ["rkyv/copy_unsafe"]
 size_64 = ["rkyv/size_64"]
-<<<<<<< HEAD
 std = ["rkyv/std"]
-=======
-nightly = ["rkyv_dyn/nightly"]
-std = ["rkyv/std", "rkyv_dyn", "rkyv_typename/std", "ptr_meta/std"]
->>>>>>> dbd2de1e
 strict = ["rkyv/strict"]
 validation = ["bytecheck", "rkyv/validation"]
 wasm = ["wasm-bindgen-test"]
