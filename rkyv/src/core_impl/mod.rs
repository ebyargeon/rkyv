//! [`Archive`] implementations for core types.

use crate::{
<<<<<<< HEAD
    de::Deserializer, offset_of, ser::Serializer, Archive, ArchiveCopy, ArchivePointee,
    ArchiveUnsized, Archived, ArchivedMetadata, Deserialize,
    DeserializeUnsized, Fallible, FixedUsize, Serialize, SerializeUnsized,
=======
    de::Deserializer, offset_of, project_struct, ser::Serializer, Archive,
    ArchiveCopy, ArchivePointee, ArchiveUnsized, Archived, ArchivedIsize, ArchivedMetadata,
    ArchivedUsize, Deserialize, DeserializeUnsized, Fallible, Serialize, SerializeUnsized,
>>>>>>> ec83f7c2
};
use core::{
    alloc, cmp,
    hash::{Hash, Hasher},
<<<<<<< HEAD
=======
    marker::PhantomData,
    mem::MaybeUninit,
    num::{
        NonZeroI128, NonZeroI16, NonZeroI32, NonZeroI64, NonZeroI8, NonZeroU128, NonZeroU16,
        NonZeroU32, NonZeroU64, NonZeroU8,
    },
>>>>>>> ec83f7c2
    ptr, str,
};
use ptr_meta::Pointee;

pub mod primitive;
pub mod range;
pub mod time;
#[cfg(feature = "validation")]
pub mod validation;

#[cfg(all(feature = "std", feature = "specialization"))]
macro_rules! default {
    ($($fn:tt)*) => { default $($fn)* };
}

#[cfg(all(feature = "std", not(feature = "specialization")))]
macro_rules! default {
    ($($fn:tt)*) => { $($fn)* };
}

impl<T> ArchivePointee for T {
    type ArchivedMetadata = ();

    #[inline]
    fn pointer_metadata(_: &Self::ArchivedMetadata) -> <Self as Pointee>::Metadata {}
}

impl<T: Archive> ArchiveUnsized for T {
    type Archived = T::Archived;

    type MetadataResolver = ();

    #[inline]
    fn resolve_metadata(
        &self,
        _: usize,
        _: Self::MetadataResolver,
        _: &mut MaybeUninit<ArchivedMetadata<Self>>,
    ) {
    }
}

impl<T: Serialize<S>, S: Serializer + ?Sized> SerializeUnsized<S> for T {
    #[inline]
    fn serialize_unsized(&self, serializer: &mut S) -> Result<usize, S::Error> {
        serializer.serialize_value(self)
    }

    #[inline]
    fn serialize_metadata(&self, _: &mut S) -> Result<ArchivedMetadata<Self>, S::Error> {
        Ok(())
    }
}

impl<T: Archive, D: Deserializer + ?Sized> DeserializeUnsized<T, D> for T::Archived
where
    T::Archived: Deserialize<T, D>,
{
    #[inline]
    unsafe fn deserialize_unsized(&self, deserializer: &mut D) -> Result<*mut (), D::Error> {
        let ptr = deserializer.alloc(alloc::Layout::new::<T>())?.cast::<T>();
        let deserialized = self.deserialize(deserializer)?;
        ptr.write(deserialized);
        Ok(ptr.cast())
    }

    #[inline]
    fn deserialize_metadata(&self, _: &mut D) -> Result<<T as Pointee>::Metadata, D::Error> {
        Ok(())
    }
}

<<<<<<< HEAD
=======
impl<T: ?Sized> Archive for PhantomData<T> {
    type Archived = PhantomData<T>;
    type Resolver = ();

    #[inline]
    fn resolve(&self, _: usize, _: Self::Resolver, _: &mut MaybeUninit<Self::Archived>) {}
}

impl<T: ?Sized, S: Fallible + ?Sized> Serialize<S> for PhantomData<T> {
    #[inline]
    fn serialize(&self, _: &mut S) -> Result<Self::Resolver, S::Error> {
        Ok(())
    }
}

unsafe impl<T: ?Sized> ArchiveCopy for PhantomData<T> {}

impl<T: ?Sized, D: Fallible + ?Sized> Deserialize<PhantomData<T>, D> for PhantomData<T> {
    #[inline]
    fn deserialize(&self, _: &mut D) -> Result<PhantomData<T>, D::Error> {
        Ok(PhantomData)
    }
}

macro_rules! impl_primitive {
    ($type:ty) => {
        impl Archive for $type
        where
            $type: Copy,
        {
            type Archived = Self;
            type Resolver = ();

            #[inline]
            fn resolve(&self, _: usize, _: Self::Resolver, out: &mut MaybeUninit<Self::Archived>) {
                unsafe {
                    out.as_mut_ptr().write(*self);
                }
            }
        }

        impl<S: Fallible + ?Sized> Serialize<S> for $type {
            #[inline]
            fn serialize(&self, _: &mut S) -> Result<Self::Resolver, S::Error> {
                Ok(())
            }
        }

        unsafe impl ArchiveCopy for $type {}

        impl<D: Fallible + ?Sized> Deserialize<$type, D> for $type
        where
            $type: Copy,
        {
            #[inline]
            fn deserialize(&self, _: &mut D) -> Result<$type, D::Error> {
                Ok(*self)
            }
        }
    };
}

impl_primitive!(());
impl_primitive!(bool);
impl_primitive!(i8);
impl_primitive!(i16);
impl_primitive!(i32);
impl_primitive!(i64);
impl_primitive!(i128);
impl_primitive!(u8);
impl_primitive!(u16);
impl_primitive!(u32);
impl_primitive!(u64);
impl_primitive!(u128);
impl_primitive!(f32);
impl_primitive!(f64);
impl_primitive!(char);
impl_primitive!(NonZeroI8);
impl_primitive!(NonZeroI16);
impl_primitive!(NonZeroI32);
impl_primitive!(NonZeroI64);
impl_primitive!(NonZeroI128);
impl_primitive!(NonZeroU8);
impl_primitive!(NonZeroU16);
impl_primitive!(NonZeroU32);
impl_primitive!(NonZeroU64);
impl_primitive!(NonZeroU128);

impl Archive for usize {
    type Archived = ArchivedUsize;
    type Resolver = ();

    #[inline]
    fn resolve(&self, _: usize, _: Self::Resolver, out: &mut MaybeUninit<Self::Archived>) {
        unsafe {
            out.as_mut_ptr().write(*self as ArchivedUsize);
        }
    }
}

impl<S: Fallible + ?Sized> Serialize<S> for usize {
    #[inline]
    fn serialize(&self, _: &mut S) -> Result<Self::Resolver, S::Error> {
        Ok(())
    }
}

impl<D: Fallible + ?Sized> Deserialize<usize, D> for ArchivedUsize {
    #[inline]
    fn deserialize(&self, _: &mut D) -> Result<usize, D::Error> {
        Ok(*self as usize)
    }
}

impl Archive for isize {
    type Archived = ArchivedIsize;
    type Resolver = ();

    #[inline]
    fn resolve(&self, _: usize, _: Self::Resolver, out: &mut MaybeUninit<Self::Archived>) {
        unsafe {
            out.as_mut_ptr().write(*self as ArchivedIsize);
        }
    }
}

impl<S: Fallible + ?Sized> Serialize<S> for isize {
    #[inline]
    fn serialize(&self, _: &mut S) -> Result<Self::Resolver, S::Error> {
        Ok(())
    }
}

impl<D: Fallible + ?Sized> Deserialize<isize, D> for ArchivedIsize {
    #[inline]
    fn deserialize(&self, _: &mut D) -> Result<isize, D::Error> {
        Ok(*self as isize)
    }
}

/// The resolver for atomic types.
pub struct AtomicResolver;

#[cfg(rkyv_atomic)]
macro_rules! impl_atomic {
    ($type:ty) => {
        impl Archive for $type {
            type Archived = Self;
            type Resolver = AtomicResolver;

            #[inline]
            fn resolve(
                &self,
                _pos: usize,
                _resolver: AtomicResolver,
                out: &mut MaybeUninit<$type>,
            ) {
                unsafe {
                    out.as_mut_ptr()
                        .write(<$type>::new(self.load(atomic::Ordering::Relaxed)));
                }
            }
        }

        impl<S: Fallible + ?Sized> Serialize<S> for $type {
            #[inline]
            fn serialize(&self, _: &mut S) -> Result<Self::Resolver, S::Error> {
                Ok(AtomicResolver)
            }
        }

        impl<D: Fallible + ?Sized> Deserialize<$type, D> for $type {
            #[inline]
            fn deserialize(&self, _: &mut D) -> Result<$type, D::Error> {
                Ok(<$type>::new(self.load(atomic::Ordering::Relaxed)))
            }
        }
    };
}

#[cfg(rkyv_atomic)]
impl_atomic!(AtomicBool);
#[cfg(rkyv_atomic)]
impl_atomic!(AtomicI8);
#[cfg(rkyv_atomic)]
impl_atomic!(AtomicI16);
#[cfg(rkyv_atomic)]
impl_atomic!(AtomicI32);
#[cfg(rkyv_atomic_64)]
impl_atomic!(AtomicI64);
#[cfg(rkyv_atomic)]
impl_atomic!(AtomicU8);
#[cfg(rkyv_atomic)]
impl_atomic!(AtomicU16);
#[cfg(rkyv_atomic)]
impl_atomic!(AtomicU32);
#[cfg(rkyv_atomic_64)]
impl_atomic!(AtomicU64);

>>>>>>> ec83f7c2
#[cfg(not(feature = "strict"))]
macro_rules! peel_tuple {
    ($type:ident $index:tt, $($type_rest:ident $index_rest:tt,)*) => { impl_tuple! { $($type_rest $index_rest,)* } };
}

#[cfg(not(feature = "strict"))]
macro_rules! impl_tuple {
    () => ();
    ($($type:ident $index:tt,)+) => {
        unsafe impl<$($type: ArchiveCopy),+> ArchiveCopy for ($($type,)+) {}

        impl<$($type: Archive),+> Archive for ($($type,)+) {
            type Archived = ($($type::Archived,)+);
            type Resolver = ($($type::Resolver,)+);

            #[inline]
            fn resolve(&self, pos: usize, resolver: Self::Resolver, out: &mut MaybeUninit<Self::Archived>) {
                $(
                    #[allow(clippy::unneeded_wildcard_pattern)]
                    self.$index.resolve(
                        pos + memoffset::offset_of_tuple!(Self::Archived, $index),
                        resolver.$index,
                        crate::project_tuple!(out: Self::Archived => $index)
                    );
                )+
            }
        }

        impl<$($type: Serialize<S>),+, S: Fallible + ?Sized> Serialize<S> for ($($type,)+) {
            #[inline]
            fn serialize(&self, serializer: &mut S) -> Result<Self::Resolver, S::Error> {
                let rev = ($(self.$index.serialize(serializer)?,)+);
                Ok(($(rev.$index,)+))
            }
        }

        impl<D: Fallible + ?Sized, $($type: Archive),+> Deserialize<($($type,)+), D> for ($($type::Archived,)+)
        where
            $($type::Archived: Deserialize<$type, D>,)+
        {
            #[inline]
            fn deserialize(&self, deserializer: &mut D) -> Result<($($type,)+), D::Error> {
                let rev = ($(&self.$index,)+);
                Ok(($(rev.$index.deserialize(deserializer)?,)+))
            }
        }

        peel_tuple! { $($type $index,)+ }
    };
}

#[cfg(not(feature = "strict"))]
impl_tuple! { T11 11, T10 10, T9 9, T8 8, T7 7, T6 6, T5 5, T4 4, T3 3, T2 2, T1 1, T0 0, }

#[cfg(not(feature = "const_generics"))]
macro_rules! impl_array {
    () => ();
    ($len:literal, $($rest:literal,)*) => {
        unsafe impl<T: ArchiveCopy> ArchiveCopy for [T; $len] {}

        impl<T: Archive> Archive for [T; $len] {
            type Archived = [T::Archived; $len];
            type Resolver = [T::Resolver; $len];

            #[inline]
            fn resolve(&self, pos: usize, resolver: Self::Resolver, out: &mut MaybeUninit<Self::Archived>) {
                let mut resolvers = core::mem::MaybeUninit::new(resolver);
                let resolvers_ptr = resolvers.as_mut_ptr().cast::<T::Resolver>();
                let out_ptr = out.as_mut_ptr().cast::<MaybeUninit<T::Archived>>();
                #[allow(clippy::reversed_empty_ranges)]
                for (i, value) in self.iter().enumerate() {
                    unsafe {
                        value.resolve(
                            pos + i * core::mem::size_of::<T::Archived>(),
                            resolvers_ptr.add(i).read(),
                            &mut *out_ptr.add(i),
                        );
                    }
                }
            }
        }

        impl<T: Serialize<S>, S: Fallible + ?Sized> Serialize<S> for [T; $len] {
            #[inline]
            fn serialize(&self, serializer: &mut S) -> Result<Self::Resolver, S::Error> {
                let mut result = core::mem::MaybeUninit::<Self::Resolver>::uninit();
                let result_ptr = result.as_mut_ptr().cast::<T::Resolver>();
                #[allow(clippy::reversed_empty_ranges)]
                for i in 0..$len {
                    unsafe {
                        result_ptr.add(i).write(self[i].serialize(serializer)?);
                    }
                }
                unsafe { Ok(result.assume_init()) }
            }
        }

        impl<T: Archive, D: Fallible + ?Sized> Deserialize<[T; $len], D> for [T::Archived; $len]
        where
            T::Archived: Deserialize<T, D>,
        {
            #[inline]
            fn deserialize(&self, deserializer: &mut D) -> Result<[T; $len], D::Error> {
                let mut result = core::mem::MaybeUninit::<[T; $len]>::uninit();
                let result_ptr = result.as_mut_ptr().cast::<T>();
                #[allow(clippy::reversed_empty_ranges)]
                for i in 0..$len {
                    unsafe {
                        result_ptr.add(i).write(self[i].deserialize(deserializer)?);
                    }
                }
                unsafe { Ok(result.assume_init()) }
            }
        }

        impl_array! { $($rest,)* }
    };
}

#[cfg(not(feature = "const_generics"))]
impl_array! { 31, 30, 29, 28, 27, 26, 25, 24, 23, 22, 21, 20, 19, 18, 17, 16, 15, 14, 13, 12, 11, 10, 9, 8, 7, 6, 5, 4, 3, 2, 1, 0, }

#[cfg(feature = "const_generics")]
unsafe impl<T: ArchiveCopy, const N: usize> ArchiveCopy for [T; N] {}

#[cfg(feature = "const_generics")]
impl<T: Archive, const N: usize> Archive for [T; N] {
    type Archived = [T::Archived; N];
    type Resolver = [T::Resolver; N];

    #[inline]
    fn resolve(&self, pos: usize, resolver: Self::Resolver, out: &mut MaybeUninit<Self::Archived>) {
        let mut resolvers = core::mem::MaybeUninit::new(resolver);
        let resolvers_ptr = resolvers.as_mut_ptr().cast::<T::Resolver>();
        let out_ptr = out.as_mut_ptr().cast::<MaybeUninit<T::Archived>>();
        for (i, value) in self.iter().enumerate() {
            unsafe {
                value.resolve(
                    pos + i * core::mem::size_of::<T::Archived>(),
                    resolvers_ptr.add(i).read(),
                    &mut *out_ptr.add(i),
                );
            }
        }
    }
}

#[cfg(feature = "const_generics")]
impl<T: Serialize<S>, S: Fallible + ?Sized, const N: usize> Serialize<S> for [T; N] {
    #[inline]
    fn serialize(&self, serializer: &mut S) -> Result<Self::Resolver, S::Error> {
        let mut result = core::mem::MaybeUninit::<Self::Resolver>::uninit();
        let result_ptr = result.as_mut_ptr().cast::<T::Resolver>();
        for (i, value) in self.iter().enumerate() {
            unsafe {
                result_ptr.add(i).write(value.serialize(serializer)?);
            }
        }
        unsafe { Ok(result.assume_init()) }
    }
}

#[cfg(feature = "const_generics")]
impl<T: Archive, D: Fallible + ?Sized, const N: usize> Deserialize<[T; N], D> for [T::Archived; N]
where
    T::Archived: Deserialize<T, D>,
{
    #[inline]
    fn deserialize(&self, deserializer: &mut D) -> Result<[T; N], D::Error> {
        let mut result = core::mem::MaybeUninit::<[T; N]>::uninit();
        let result_ptr = result.as_mut_ptr().cast::<T>();
        for (i, value) in self.iter().enumerate() {
            unsafe {
                result_ptr.add(i).write(value.deserialize(deserializer)?);
            }
        }
        unsafe { Ok(result.assume_init()) }
    }
}

impl<T: Archive> ArchiveUnsized for [T] {
    type Archived = [T::Archived];

    type MetadataResolver = ();

    #[inline]
<<<<<<< HEAD
    fn resolve_metadata(&self, pos: usize, resolver: Self::MetadataResolver) -> ArchivedMetadata<Self> {
        ptr_meta::metadata(self).resolve(pos, resolver)
=======
    fn resolve_metadata(
        &self,
        _: usize,
        _: Self::MetadataResolver,
        out: &mut MaybeUninit<ArchivedMetadata<Self>>,
    ) {
        unsafe {
            out.as_mut_ptr()
                .write(ptr_meta::metadata(self) as ArchivedUsize);
        }
>>>>>>> ec83f7c2
    }
}

impl<T> ArchivePointee for [T] {
    type ArchivedMetadata = Archived<usize>;

    #[inline]
    fn pointer_metadata(archived: &Self::ArchivedMetadata) -> <Self as Pointee>::Metadata {
        FixedUsize::from(*archived) as usize
    }
}

#[cfg(any(not(feature = "std"), feature = "specialization"))]
impl<T: ArchiveCopy + Serialize<S>, S: Serializer + ?Sized> SerializeUnsized<S> for [T] {
    #[inline]
    fn serialize_unsized(&self, serializer: &mut S) -> Result<usize, S::Error> {
        if self.is_empty() || core::mem::size_of::<T::Archived>() == 0 {
            Ok(0)
        } else {
            unsafe {
                let bytes = core::slice::from_raw_parts(
                    (self.as_ptr() as *const T).cast::<u8>(),
                    self.len() * core::mem::size_of::<T>(),
                );
                let result = serializer.align_for::<T>()?;
                serializer.write(bytes)?;
                Ok(result)
            }
        }
    }

    #[inline]
    fn serialize_metadata(&self, _: &mut S) -> Result<Self::MetadataResolver, S::Error> {
        Ok(())
    }
}

#[cfg(any(feature = "std", feature = "specialization"))]
impl<T: Serialize<S>, S: Serializer + ?Sized> SerializeUnsized<S> for [T] {
    #[inline]
    default! {
        fn serialize_unsized(&self, serializer: &mut S) -> Result<usize, S::Error> {
            if self.is_empty() || core::mem::size_of::<T::Archived>() == 0 {
                Ok(0)
            } else {
                let mut resolvers = Vec::with_capacity(self.len());
                for value in self {
                    resolvers.push(value.serialize(serializer)?);
                }
                let result = serializer.align_for::<T::Archived>()?;
                unsafe {
                    for (i, resolver) in resolvers.drain(..).enumerate() {
                        serializer.resolve_aligned(&self[i], resolver)?;
                    }
                }
                Ok(result)
            }
        }
    }

    #[inline]
    default! {
        fn serialize_metadata(&self, _: &mut S) -> Result<Self::MetadataResolver, S::Error> {
            Ok(())
        }
    }
}

#[cfg(any(not(feature = "std"), feature = "specialization"))]
impl<T: Deserialize<T, D> + ArchiveCopy, D: Deserializer + ?Sized> DeserializeUnsized<[T], D>
    for [T]
{
    #[inline]
    unsafe fn deserialize_unsized(&self, deserializer: &mut D) -> Result<*mut (), D::Error> {
        if self.is_empty() || core::mem::size_of::<T>() == 0 {
            Ok(ptr::null_mut())
        } else {
            let result = deserializer
                .alloc(alloc::Layout::array::<T>(self.len()).unwrap())?
                .cast::<T>();
            ptr::copy_nonoverlapping(self.as_ptr(), result, self.len());
            Ok(result.cast())
        }
    }

    #[inline]
    fn deserialize_metadata(&self, _: &mut D) -> Result<<[T] as Pointee>::Metadata, D::Error> {
        Ok(ptr_meta::metadata(self))
    }
}

#[cfg(any(feature = "std", feature = "specialization"))]
impl<T: Deserialize<U, D>, U: Archive<Archived = T>, D: Deserializer + ?Sized>
    DeserializeUnsized<[U], D> for [T]
{
    #[inline]
    default! {
        unsafe fn deserialize_unsized(&self, deserializer: &mut D) -> Result<*mut (), D::Error> {
            if self.is_empty() || core::mem::size_of::<U>() == 0 {
                Ok(ptr::null_mut())
            } else {
                let result = deserializer
                    .alloc(alloc::Layout::array::<U>(self.len()).unwrap())?
                    .cast::<U>();
                for (i, item) in self.iter().enumerate() {
                    result.add(i).write(item.deserialize(deserializer)?);
                }
                Ok(result.cast())
            }
        }
    }

    #[inline]
    default! {
        fn deserialize_metadata(&self, _: &mut D) -> Result<<[U] as Pointee>::Metadata, D::Error> {
            Ok(ptr_meta::metadata(self))
        }
    }
}

impl ArchiveUnsized for str {
    type Archived = str;

    type MetadataResolver = ();

    #[inline]
<<<<<<< HEAD
    fn resolve_metadata(&self, pos: usize, resolver: Self::MetadataResolver) -> ArchivedMetadata<Self> {
        ptr_meta::metadata(self).resolve(pos, resolver)
=======
    fn resolve_metadata(
        &self,
        _: usize,
        _: Self::MetadataResolver,
        out: &mut MaybeUninit<ArchivedMetadata<Self>>,
    ) {
        unsafe {
            out.as_mut_ptr()
                .write(ptr_meta::metadata(self) as ArchivedUsize);
        }
>>>>>>> ec83f7c2
    }
}

impl ArchivePointee for str {
    type ArchivedMetadata = Archived<usize>;

    #[inline]
    fn pointer_metadata(archived: &Self::ArchivedMetadata) -> <Self as Pointee>::Metadata {
        <[u8]>::pointer_metadata(archived)
    }
}

impl<S: Serializer + ?Sized> SerializeUnsized<S> for str {
    #[inline]
    fn serialize_unsized(&self, serializer: &mut S) -> Result<usize, S::Error> {
        let result = serializer.pos();
        serializer.write(self.as_bytes())?;
        Ok(result)
    }

    #[inline]
    fn serialize_metadata(&self, _: &mut S) -> Result<Self::MetadataResolver, S::Error> {
        Ok(())
    }
}

impl<D: Deserializer + ?Sized> DeserializeUnsized<str, D> for <str as ArchiveUnsized>::Archived {
    #[inline]
    unsafe fn deserialize_unsized(&self, deserializer: &mut D) -> Result<*mut (), D::Error> {
        let bytes = deserializer.alloc(alloc::Layout::array::<u8>(self.len()).unwrap())?;
        ptr::copy_nonoverlapping(self.as_ptr(), bytes, self.len());
        Ok(bytes.cast())
    }

    #[inline]
    fn deserialize_metadata(&self, _: &mut D) -> Result<<str as Pointee>::Metadata, D::Error> {
        Ok(ptr_meta::metadata(self))
    }
}

/// An archived [`Option`].
///
/// It functions identically to [`Option`] but has a different internal
/// representation to allow for archiving.
#[derive(Debug)]
#[repr(u8)]
pub enum ArchivedOption<T> {
    /// No value
    None,
    /// Some value `T`
    Some(T),
}

impl<T> ArchivedOption<T> {
    /// Returns `true` if the option is a `None` value.
    #[inline]
    pub fn is_none(&self) -> bool {
        match self {
            ArchivedOption::None => true,
            ArchivedOption::Some(_) => false,
        }
    }

    /// Returns `true` if the option is a `Some` value.
    #[inline]
    pub fn is_some(&self) -> bool {
        match self {
            ArchivedOption::None => false,
            ArchivedOption::Some(_) => true,
        }
    }

    /// Converts to an `Option<&T>`.
    #[inline]
    pub fn as_ref(&self) -> Option<&T> {
        match self {
            ArchivedOption::None => None,
            ArchivedOption::Some(value) => Some(value),
        }
    }

    /// Converts to an `Option<&mut T>`.
    #[inline]
    pub fn as_mut(&mut self) -> Option<&mut T> {
        match self {
            ArchivedOption::None => None,
            ArchivedOption::Some(value) => Some(value),
        }
    }

    /// Inserts `v` into the option if it is `None`, then returns a mutable
    /// reference to the contained value.
    #[inline]
    pub fn get_or_insert(&mut self, v: T) -> &mut T {
        self.get_or_insert_with(move || v)
    }

    /// Inserts a value computed from `f` into the option if it is `None`, then
    /// returns a mutable reference to the contained value.
    #[inline]
    pub fn get_or_insert_with<F: FnOnce() -> T>(&mut self, f: F) -> &mut T {
        if let ArchivedOption::Some(ref mut value) = self {
            value
        } else {
            *self = ArchivedOption::Some(f());
            self.as_mut().unwrap()
        }
    }
}

#[allow(dead_code)]
#[repr(u8)]
enum ArchivedOptionTag {
    None,
    Some,
}

#[repr(C)]
struct ArchivedOptionVariantNone(ArchivedOptionTag);

#[repr(C)]
struct ArchivedOptionVariantSome<T>(ArchivedOptionTag, T);

impl<T: Archive> Archive for Option<T> {
    type Archived = ArchivedOption<T::Archived>;
    type Resolver = Option<T::Resolver>;

    #[inline]
    fn resolve(&self, pos: usize, resolver: Self::Resolver, out: &mut MaybeUninit<Self::Archived>) {
        unsafe {
            match resolver {
                None => {
                    let out = &mut *out
                        .as_mut_ptr()
                        .cast::<MaybeUninit<ArchivedOptionVariantNone>>();
                    project_struct!(out: ArchivedOptionVariantNone => 0: ArchivedOptionTag)
                        .as_mut_ptr()
                        .write(ArchivedOptionTag::None);
                }
                Some(resolver) => {
                    let out = &mut *out
                        .as_mut_ptr()
                        .cast::<MaybeUninit<ArchivedOptionVariantSome<T::Archived>>>();
                    project_struct!(out: ArchivedOptionVariantSome<T::Archived> => 0: ArchivedOptionTag)
                        .as_mut_ptr()
                        .write(ArchivedOptionTag::Some);
                    self.as_ref().unwrap().resolve(
                        pos + offset_of!(ArchivedOptionVariantSome<T::Archived>, 1),
                        resolver,
                        project_struct!(out: ArchivedOptionVariantSome<T::Archived> => 1),
                    );
                }
            }
        }
    }
}

impl<T: Serialize<S>, S: Fallible + ?Sized> Serialize<S> for Option<T> {
    #[inline]
    fn serialize(&self, serializer: &mut S) -> Result<Self::Resolver, S::Error> {
        self.as_ref()
            .map(|value| value.serialize(serializer))
            .transpose()
    }
}

impl<T: Archive, D: Fallible + ?Sized> Deserialize<Option<T>, D> for Archived<Option<T>>
where
    T::Archived: Deserialize<T, D>,
{
    #[inline]
    fn deserialize(&self, deserializer: &mut D) -> Result<Option<T>, D::Error> {
        match self {
            ArchivedOption::Some(value) => Ok(Some(value.deserialize(deserializer)?)),
            ArchivedOption::None => Ok(None),
        }
    }
}

impl<T: Eq> Eq for ArchivedOption<T> {}

impl<T: Hash> Hash for ArchivedOption<T> {
    #[inline]
    fn hash<H: Hasher>(&self, state: &mut H) {
        self.as_ref().hash(state)
    }
}

impl<T: Ord> Ord for ArchivedOption<T> {
    #[inline]
    fn cmp(&self, other: &Self) -> cmp::Ordering {
        self.as_ref().cmp(&other.as_ref())
    }
}

impl<T: PartialEq> PartialEq for ArchivedOption<T> {
    #[inline]
    fn eq(&self, other: &Self) -> bool {
        self.as_ref().eq(&other.as_ref())
    }
}

impl<T: PartialOrd> PartialOrd for ArchivedOption<T> {
    #[inline]
    fn partial_cmp(&self, other: &Self) -> Option<cmp::Ordering> {
        self.as_ref().partial_cmp(&other.as_ref())
    }
}

impl<T, U: PartialEq<T>> PartialEq<Option<T>> for ArchivedOption<U> {
    #[inline]
    fn eq(&self, other: &Option<T>) -> bool {
        if let ArchivedOption::Some(self_value) = self {
            if let Some(other_value) = other {
                self_value.eq(other_value)
            } else {
                false
            }
        } else {
            other.is_none()
        }
    }
}

impl<T: PartialEq<U>, U> PartialEq<ArchivedOption<T>> for Option<U> {
    #[inline]
    fn eq(&self, other: &ArchivedOption<T>) -> bool {
        other.eq(self)
    }
}<|MERGE_RESOLUTION|>--- conflicted
+++ resolved
@@ -1,28 +1,15 @@
 //! [`Archive`] implementations for core types.
 
 use crate::{
-<<<<<<< HEAD
-    de::Deserializer, offset_of, ser::Serializer, Archive, ArchiveCopy, ArchivePointee,
-    ArchiveUnsized, Archived, ArchivedMetadata, Deserialize,
-    DeserializeUnsized, Fallible, FixedUsize, Serialize, SerializeUnsized,
-=======
     de::Deserializer, offset_of, project_struct, ser::Serializer, Archive,
-    ArchiveCopy, ArchivePointee, ArchiveUnsized, Archived, ArchivedIsize, ArchivedMetadata,
-    ArchivedUsize, Deserialize, DeserializeUnsized, Fallible, Serialize, SerializeUnsized,
->>>>>>> ec83f7c2
+    ArchiveCopy, ArchivePointee, ArchiveUnsized, Archived, ArchivedMetadata,
+    ArchivedUsize, Deserialize, DeserializeUnsized, Fallible, FixedUsize, Serialize,
+    SerializeUnsized,
 };
 use core::{
     alloc, cmp,
     hash::{Hash, Hasher},
-<<<<<<< HEAD
-=======
-    marker::PhantomData,
     mem::MaybeUninit,
-    num::{
-        NonZeroI128, NonZeroI16, NonZeroI32, NonZeroI64, NonZeroI8, NonZeroU128, NonZeroU16,
-        NonZeroU32, NonZeroU64, NonZeroU8,
-    },
->>>>>>> ec83f7c2
     ptr, str,
 };
 use ptr_meta::Pointee;
@@ -95,208 +82,6 @@
     }
 }
 
-<<<<<<< HEAD
-=======
-impl<T: ?Sized> Archive for PhantomData<T> {
-    type Archived = PhantomData<T>;
-    type Resolver = ();
-
-    #[inline]
-    fn resolve(&self, _: usize, _: Self::Resolver, _: &mut MaybeUninit<Self::Archived>) {}
-}
-
-impl<T: ?Sized, S: Fallible + ?Sized> Serialize<S> for PhantomData<T> {
-    #[inline]
-    fn serialize(&self, _: &mut S) -> Result<Self::Resolver, S::Error> {
-        Ok(())
-    }
-}
-
-unsafe impl<T: ?Sized> ArchiveCopy for PhantomData<T> {}
-
-impl<T: ?Sized, D: Fallible + ?Sized> Deserialize<PhantomData<T>, D> for PhantomData<T> {
-    #[inline]
-    fn deserialize(&self, _: &mut D) -> Result<PhantomData<T>, D::Error> {
-        Ok(PhantomData)
-    }
-}
-
-macro_rules! impl_primitive {
-    ($type:ty) => {
-        impl Archive for $type
-        where
-            $type: Copy,
-        {
-            type Archived = Self;
-            type Resolver = ();
-
-            #[inline]
-            fn resolve(&self, _: usize, _: Self::Resolver, out: &mut MaybeUninit<Self::Archived>) {
-                unsafe {
-                    out.as_mut_ptr().write(*self);
-                }
-            }
-        }
-
-        impl<S: Fallible + ?Sized> Serialize<S> for $type {
-            #[inline]
-            fn serialize(&self, _: &mut S) -> Result<Self::Resolver, S::Error> {
-                Ok(())
-            }
-        }
-
-        unsafe impl ArchiveCopy for $type {}
-
-        impl<D: Fallible + ?Sized> Deserialize<$type, D> for $type
-        where
-            $type: Copy,
-        {
-            #[inline]
-            fn deserialize(&self, _: &mut D) -> Result<$type, D::Error> {
-                Ok(*self)
-            }
-        }
-    };
-}
-
-impl_primitive!(());
-impl_primitive!(bool);
-impl_primitive!(i8);
-impl_primitive!(i16);
-impl_primitive!(i32);
-impl_primitive!(i64);
-impl_primitive!(i128);
-impl_primitive!(u8);
-impl_primitive!(u16);
-impl_primitive!(u32);
-impl_primitive!(u64);
-impl_primitive!(u128);
-impl_primitive!(f32);
-impl_primitive!(f64);
-impl_primitive!(char);
-impl_primitive!(NonZeroI8);
-impl_primitive!(NonZeroI16);
-impl_primitive!(NonZeroI32);
-impl_primitive!(NonZeroI64);
-impl_primitive!(NonZeroI128);
-impl_primitive!(NonZeroU8);
-impl_primitive!(NonZeroU16);
-impl_primitive!(NonZeroU32);
-impl_primitive!(NonZeroU64);
-impl_primitive!(NonZeroU128);
-
-impl Archive for usize {
-    type Archived = ArchivedUsize;
-    type Resolver = ();
-
-    #[inline]
-    fn resolve(&self, _: usize, _: Self::Resolver, out: &mut MaybeUninit<Self::Archived>) {
-        unsafe {
-            out.as_mut_ptr().write(*self as ArchivedUsize);
-        }
-    }
-}
-
-impl<S: Fallible + ?Sized> Serialize<S> for usize {
-    #[inline]
-    fn serialize(&self, _: &mut S) -> Result<Self::Resolver, S::Error> {
-        Ok(())
-    }
-}
-
-impl<D: Fallible + ?Sized> Deserialize<usize, D> for ArchivedUsize {
-    #[inline]
-    fn deserialize(&self, _: &mut D) -> Result<usize, D::Error> {
-        Ok(*self as usize)
-    }
-}
-
-impl Archive for isize {
-    type Archived = ArchivedIsize;
-    type Resolver = ();
-
-    #[inline]
-    fn resolve(&self, _: usize, _: Self::Resolver, out: &mut MaybeUninit<Self::Archived>) {
-        unsafe {
-            out.as_mut_ptr().write(*self as ArchivedIsize);
-        }
-    }
-}
-
-impl<S: Fallible + ?Sized> Serialize<S> for isize {
-    #[inline]
-    fn serialize(&self, _: &mut S) -> Result<Self::Resolver, S::Error> {
-        Ok(())
-    }
-}
-
-impl<D: Fallible + ?Sized> Deserialize<isize, D> for ArchivedIsize {
-    #[inline]
-    fn deserialize(&self, _: &mut D) -> Result<isize, D::Error> {
-        Ok(*self as isize)
-    }
-}
-
-/// The resolver for atomic types.
-pub struct AtomicResolver;
-
-#[cfg(rkyv_atomic)]
-macro_rules! impl_atomic {
-    ($type:ty) => {
-        impl Archive for $type {
-            type Archived = Self;
-            type Resolver = AtomicResolver;
-
-            #[inline]
-            fn resolve(
-                &self,
-                _pos: usize,
-                _resolver: AtomicResolver,
-                out: &mut MaybeUninit<$type>,
-            ) {
-                unsafe {
-                    out.as_mut_ptr()
-                        .write(<$type>::new(self.load(atomic::Ordering::Relaxed)));
-                }
-            }
-        }
-
-        impl<S: Fallible + ?Sized> Serialize<S> for $type {
-            #[inline]
-            fn serialize(&self, _: &mut S) -> Result<Self::Resolver, S::Error> {
-                Ok(AtomicResolver)
-            }
-        }
-
-        impl<D: Fallible + ?Sized> Deserialize<$type, D> for $type {
-            #[inline]
-            fn deserialize(&self, _: &mut D) -> Result<$type, D::Error> {
-                Ok(<$type>::new(self.load(atomic::Ordering::Relaxed)))
-            }
-        }
-    };
-}
-
-#[cfg(rkyv_atomic)]
-impl_atomic!(AtomicBool);
-#[cfg(rkyv_atomic)]
-impl_atomic!(AtomicI8);
-#[cfg(rkyv_atomic)]
-impl_atomic!(AtomicI16);
-#[cfg(rkyv_atomic)]
-impl_atomic!(AtomicI32);
-#[cfg(rkyv_atomic_64)]
-impl_atomic!(AtomicI64);
-#[cfg(rkyv_atomic)]
-impl_atomic!(AtomicU8);
-#[cfg(rkyv_atomic)]
-impl_atomic!(AtomicU16);
-#[cfg(rkyv_atomic)]
-impl_atomic!(AtomicU32);
-#[cfg(rkyv_atomic_64)]
-impl_atomic!(AtomicU64);
-
->>>>>>> ec83f7c2
 #[cfg(not(feature = "strict"))]
 macro_rules! peel_tuple {
     ($type:ident $index:tt, $($type_rest:ident $index_rest:tt,)*) => { impl_tuple! { $($type_rest $index_rest,)* } };
@@ -483,10 +268,6 @@
     type MetadataResolver = ();
 
     #[inline]
-<<<<<<< HEAD
-    fn resolve_metadata(&self, pos: usize, resolver: Self::MetadataResolver) -> ArchivedMetadata<Self> {
-        ptr_meta::metadata(self).resolve(pos, resolver)
-=======
     fn resolve_metadata(
         &self,
         _: usize,
@@ -497,7 +278,6 @@
             out.as_mut_ptr()
                 .write(ptr_meta::metadata(self) as ArchivedUsize);
         }
->>>>>>> ec83f7c2
     }
 }
 
@@ -624,10 +404,6 @@
     type MetadataResolver = ();
 
     #[inline]
-<<<<<<< HEAD
-    fn resolve_metadata(&self, pos: usize, resolver: Self::MetadataResolver) -> ArchivedMetadata<Self> {
-        ptr_meta::metadata(self).resolve(pos, resolver)
-=======
     fn resolve_metadata(
         &self,
         _: usize,
@@ -638,7 +414,6 @@
             out.as_mut_ptr()
                 .write(ptr_meta::metadata(self) as ArchivedUsize);
         }
->>>>>>> ec83f7c2
     }
 }
 
